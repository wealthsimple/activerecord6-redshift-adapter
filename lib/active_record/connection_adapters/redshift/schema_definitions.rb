module ActiveRecord
  module ConnectionAdapters
    module Redshift
      module ColumnMethods
        # Defines the primary key field.
        # Use of the native PostgreSQL UUID type is supported, and can be used
        # by defining your tables as such:
        #
        #   create_table :stuffs, id: :uuid do |t|
        #     t.string :content
        #     t.timestamps
        #   end
        #
        # By default, this will use the +uuid_generate_v4()+ function from the
        # +uuid-ossp+ extension, which MUST be enabled on your database. To enable
        # the +uuid-ossp+ extension, you can use the +enable_extension+ method in your
        # migrations. To use a UUID primary key without +uuid-ossp+ enabled, you can
        # set the +:default+ option to +nil+:
        #
        #   create_table :stuffs, id: false do |t|
        #     t.primary_key :id, :uuid, default: nil
        #     t.uuid :foo_id
        #     t.timestamps
        #   end
        #
        # You may also pass a different UUID generation function from +uuid-ossp+
        # or another library.
        #
        # Note that setting the UUID primary key default value to +nil+ will
        # require you to assure that you always provide a UUID value before saving
        # a record (as primary keys cannot be +nil+). This might be done via the
        # +SecureRandom.uuid+ method and a +before_save+ callback, for instance.
        def primary_key(name, type = :primary_key, **options)
          return super unless type == :uuid
          options[:default] = options.fetch(:default, 'uuid_generate_v4()')
          options[:primary_key] = true
          column name, type, options
        end

        def json(name, **options)
          column(name, :json, options)
        end

        def jsonb(name, **options)
          column(name, :jsonb, options)
        end
      end

      class ColumnDefinition < ActiveRecord::ConnectionAdapters::ColumnDefinition
      end

      class TableDefinition < ActiveRecord::ConnectionAdapters::TableDefinition
        include ColumnMethods

        private

        def create_column_definition(*args)
<<<<<<< HEAD
          Redshift::ColumnDefinition.new *args
=======
          Redshift::ColumnDefinition.new(*args)
>>>>>>> cc3aaca1
        end
      end

      class Table < ActiveRecord::ConnectionAdapters::Table
        include ColumnMethods
      end
    end
  end
end<|MERGE_RESOLUTION|>--- conflicted
+++ resolved
@@ -55,11 +55,7 @@
         private
 
         def create_column_definition(*args)
-<<<<<<< HEAD
-          Redshift::ColumnDefinition.new *args
-=======
           Redshift::ColumnDefinition.new(*args)
->>>>>>> cc3aaca1
         end
       end
 
